--- conflicted
+++ resolved
@@ -4,11 +4,7 @@
 ## Current
 
 * fix: Shutdown websocket when the tcp client terminates. #38
-<<<<<<< HEAD
-* fix: Removed `--reconnects` option as the websocket connection should not be reattempted after it is established as it causes problems with different clients. #40
-=======
 * fix: Mark `--reconnects` option as deprecated, it will be removed in the next major release. The reconnect logic websocket has been removed as attempting a reconnect after the client has been connected once causes problems with different servers. #40
->>>>>>> 2805642f
 
 ## 2.0.4
 

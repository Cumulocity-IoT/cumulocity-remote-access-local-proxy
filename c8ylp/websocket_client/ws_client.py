#  Copyright (c) 2021 Software AG, Darmstadt, Germany and/or its licensors
#
#  SPDX-License-Identifier: Apache-2.0
#
#  Licensed under the Apache License, Version 2.0 (the "License");
#  you may not use this file except in compliance with the License.
#  You may obtain a copy of the License at
#
#         http://www.apache.org/licenses/LICENSE-2.0
#
#  Unless required by applicable law or agreed to in writing, software
#  distributed under the License is distributed on an "AS IS" BASIS,
#  WITHOUT WARRANTIES OR CONDITIONS OF ANY KIND, either express or implied.
#  See the License for the specific language governing permissions and
#  limitations under the License.
#

import logging
import threading

import websocket


class WebsocketClient(threading.Thread):

    def __init__(self, host, tenant, user, password, config_id, device_id, session, token):
        self.host = host
        self.tenant = tenant
        self.user = user
        self.password = password
        self.config_id = config_id
        self.device_id = device_id
        self.web_socket = None
        self.tcp_server = None
        self._ws_open_event = None
        self._ws_open = False
        self._ws_timeout = 10
        self.logger = logging.getLogger(__name__)
        self.wst = None
        self.session = session
        self.token = token
        self.trigger_reconnect = True

    def connect(self):
        self._ws_open_event = threading.Event()
        # websocket.enableTrace(True) # Enable this for Debug Purpose only
        if self.host.startswith('https'):
            self.host = self.host.replace('https', 'wss')
<<<<<<< HEAD
        elif self.host.startswith('http'):
            self.host = self.host.replace('http', 'wss')
        else:
=======
        elif not self.host.startswith('wss://'):
>>>>>>> 83b322d8
            self.host = f'wss://{self.host}'
        url = f'{self.host}/service/remoteaccess/client/{self.device_id}/configurations/{self.config_id}'
        self.logger.info(f'Connecting to WebSocket with URL {url} ...')
        # auth_string = f'{self.tenant}/{self.user}:{self.password}'
        # encoded_auth_string = b64encode(
        #    bytes(auth_string, 'utf-8')).decode('ascii')
        # headers = f'Authorization: Basic {encoded_auth_string}'
        if self.token:
            headers = {'Content-Type': 'application/json',
                       'Authorization': 'Bearer ' +self.token}
            self.web_socket = websocket.WebSocketApp(url, header=headers)
        else:
            headers = {'Content-Type': 'application/json',
                    'X-XSRF-TOKEN': self.session.cookies.get_dict()['XSRF-TOKEN']
                    }
            cookies = self.session.cookies.get_dict()
            cookie_string = "; ".join([str(x) + "=" + str(y)
                                   for x, y in cookies.items()])
            self.web_socket = websocket.WebSocketApp(
                url, header=headers, cookie=cookie_string)
        # self.logger.debug(f'Cookie String: {cookie_string}')
        
        # pylint: disable=unnecessary-lambda
        # See https://stackoverflow.com/questions/26980966/using-a-websocket-client-as-a-class-in-python
        self.web_socket.on_message = lambda ws, msg: self._on_ws_message(
            ws, msg)
        self.web_socket.on_error = lambda ws, error: self._on_ws_error(
            ws, error)
        self.web_socket.on_close = lambda ws,msg,msg2: self._on_ws_close(ws,msg,msg2)
        self.web_socket.on_open = lambda ws: self._on_ws_open(ws)
        self.wst = threading.Thread(target=self.web_socket.run_forever, kwargs={
            'ping_interval': 10, 'ping_timeout': 7})
        self.wst.daemon = True
        self.wst.name = f'WSTunnelThread-{self.config_id}'
        self.wst.start()
        return self.wst

    def reconnect(self):
        self.logger.info(f'Reconnecting to WebSocket...')
        if self.web_socket:
            self.web_socket.keep_running = False
            self.web_socket.close()
        self.web_socket = None
        self.connect()

    def stop(self):
        # Closing WebSocket
        # self.tcp_server.stop()
        self.logger.debug(f'Stopping WebSocket Connection...')
        self.trigger_reconnect = False
        self.tcp_server.stop_connection()
        if self.web_socket:
            self.web_socket.keep_running = False
            self.web_socket.close()
        self.web_socket = None

    def is_ws_available(self):
        if self._ws_open:
            return True
        self._ws_open_event.wait(timeout=self._ws_timeout)
        return self._ws_open

    def _on_ws_message(self, _ws, message):
        try:
            self.logger.debug(f'WebSocket Message received: {message}')
            if self.tcp_server.is_tcp_socket_connected():
                if self.tcp_server.connection is not None:
                    self.logger.debug(f'Sending to TCP Socket: {message}')
                    self.tcp_server.connection.send(message)
        except Exception as ex:
            self.logger.error(
                f'Error on handling WebSocket Message {message}: {ex}')
            self.stop()

    def _on_ws_error(self, _ws, error):
        self.logger.debug(f'Type of WS Error {type(error)}')
        if hasattr(error, 'status_code'):
            self.logger.error(
                f'WebSocket Error received: {error} with status {error.status_code}')
            if error.status_code == 401:
                self.ws_handshake_error = True
                self._ws_open = False
                self._ws_open_event.set()
                self.stop()
        if isinstance(error, websocket.WebSocketTimeoutException):
            self.logger.info(
                f'Device {self.device_id} seems to be offline. No connection possible.')
        else:
            self.logger.error(f'WebSocket Error received: {error}')

    def _on_ws_close(self, _ws, close_status, close_reason):
        self.logger.info(f'WebSocket Connection closed. Status: {close_status}, Reason: {close_reason}')
        self._ws_open = False
        self._ws_open_event.set()
        if self.tcp_server.is_tcp_socket_available():
            self.tcp_server.connection.send(b'FIN')
            self.tcp_server.stop_connection()
        # else:
        if self.trigger_reconnect:
            self.reconnect()

    def _on_ws_open(self, _ws):
        self.logger.info(f'WebSocket Connection opened!')
        self._ws_open = True
        self._ws_open_event.set()<|MERGE_RESOLUTION|>--- conflicted
+++ resolved
@@ -46,13 +46,9 @@
         # websocket.enableTrace(True) # Enable this for Debug Purpose only
         if self.host.startswith('https'):
             self.host = self.host.replace('https', 'wss')
-<<<<<<< HEAD
         elif self.host.startswith('http'):
             self.host = self.host.replace('http', 'wss')
-        else:
-=======
         elif not self.host.startswith('wss://'):
->>>>>>> 83b322d8
             self.host = f'wss://{self.host}'
         url = f'{self.host}/service/remoteaccess/client/{self.device_id}/configurations/{self.config_id}'
         self.logger.info(f'Connecting to WebSocket with URL {url} ...')
